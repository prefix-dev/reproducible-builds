name: Track how repro we are

on:
  push:
    branches:
      - main

  pull_request:
  workflow_dispatch:

env:
  RATTLER_BUILD_ENABLE_GITHUB_INTEGRATION: true

jobs:
  matrix:
    runs-on: ubuntu-latest
    outputs:
      recipes: ${{ steps.generate-matrix.outputs.recipes }}
    steps:

    - name: Checkout code
      uses: actions/checkout@v2

    - uses: prefix-dev/setup-pixi@v0.5.1
      with:
        pixi-version: "latest"

    - name: Generate matrix
      id: generate-matrix
      run: |
        message=$(pixi run python src/repror/matrix.py)
        echo $message
        echo "recipes=$message" >> $GITHUB_OUTPUT


  build-recipes-ubunutu-22-04:
    runs-on: ubuntu-22.04
    needs: matrix
    continue-on-error: true
    strategy:
      matrix:
        recipes: ${{ fromJson(needs.matrix.outputs.recipes) }}


    steps:
      - name: Checkout code
        uses: actions/checkout@v2

      - uses: prefix-dev/setup-pixi@v0.5.1
        with:
          pixi-version: "latest"

      - name: Set timezone to UTC
        run: sudo timedatectl set-timezone UTC

      - name: Set LANG
        run: echo "LANG=en_US.UTF-8" >> $GITHUB_ENV

      - name: Verify LANG for Initial Build
        run: echo $LANG

      - name: Build recipes and track if hash is equal
        run: |
          pixi run python src/repror/build_recipe.py ubuntu 22.04 ${{ matrix.recipes }}

      - name: Upload results
        uses: actions/upload-artifact@v3
        with:
          name: artifacts
          path: |
            build_info/
            artifacts/

  build-recipes-macos-13:
    runs-on: macos-13
    needs: matrix
    continue-on-error: true
    strategy:
      matrix:
        recipes: ${{ fromJson(needs.matrix.outputs.recipes) }}

    steps:
      - name: Checkout code
        uses: actions/checkout@v2

      - uses: prefix-dev/setup-pixi@v0.5.1
        with:
          pixi-version: "latest"

      - name: Set timezone to UTC
        run: sudo systemsetup -settimezone GMT

      - name: Set LANG
        run: echo "LANG=en_US.UTF-8" >> $GITHUB_ENV

      - name: Verify LANG for Initial Build
        run: echo $LANG

      - name: Build recipes and track if hash is equal
        run: |
          pixi run python src/repror/build_recipe.py macos 13 ${{ matrix.recipes }}

      - name: Upload results
        uses: actions/upload-artifact@v3
        with:
          name: artifacts
          path: |
            build_info/
            artifacts/

  build-recipes-windows-2022:
    runs-on: windows-latest
    needs: matrix
    continue-on-error: true
    strategy:
      matrix:
        recipes: ${{ fromJson(needs.matrix.outputs.recipes) }}

    steps:
      - name: Checkout code
        uses: actions/checkout@v2

      - uses: prefix-dev/setup-pixi@v0.5.1
        with:
          pixi-version: "latest"

      - name: Build recipes and track if hash is equal
        run: |
          pixi run python src/repror/build_recipe.py windows 2022 ${{ matrix.recipes }}

      - name: Upload results
        uses: actions/upload-artifact@v3
        with:
          name: artifacts
          path: |
            build_info/
            artifacts/

<<<<<<< HEAD
  rebuild-recipes-ubuntu-22-04:
    runs-on: ubuntu-22.04
    needs: build-recipes-ubunutu-22-04
=======
  rebuild-recipes-ubuntu-20-04:
    runs-on: ubuntu-20.04
    needs: [build-recipes-ubunutu-22-04, matrix]
    continue-on-error: true
    strategy:
      matrix:
        recipes: ${{ fromJson(needs.matrix.outputs.recipes) }}
>>>>>>> 416d1ec0

    steps:
      - name: Checkout code
        uses: actions/checkout@v2

      - uses: prefix-dev/setup-pixi@v0.5.1
        with:
          pixi-version: "latest"

      - uses: actions/download-artifact@v3
        with:
          name: artifacts
          path: .

      - name: Set timezone to PST
        run: sudo timedatectl set-timezone America/Los_Angeles

      - name: Set LANG
        run: echo "LANG=et_EE.UTF-8" >> $GITHUB_ENV

      - name: Verify LANG for Initial Build
        run: echo $LANG

      - name: Rebuild recipes and track if hash is equal
        run: |
          # sudo apt-get install libssl-dev
          pixi run python src/repror/rebuild_recipe.py ubuntu 22.04 20.04 ${{ matrix.recipes }}

      - name: Upload artifacts
        uses: actions/upload-artifact@v3
        with:
          name: build-info
          path: |
            build_info/ubuntu
            ci_artifacts/

<<<<<<< HEAD
  rebuild-recipes-macos-13:
    runs-on: macos-13
    needs: build-recipes-macos-13
=======
  rebuild-recipes-macos-12:
    runs-on: macos-12
    needs: [build-recipes-macos-13, matrix]
    continue-on-error: true
    strategy:
      matrix:
        recipes: ${{ fromJson(needs.matrix.outputs.recipes) }}
>>>>>>> 416d1ec0

    steps:
      - name: Checkout code
        uses: actions/checkout@v2

      - uses: prefix-dev/setup-pixi@v0.5.1
        with:
          pixi-version: "latest"

      - uses: actions/download-artifact@v3
        with:
          name: artifacts
          path: .

      - name: Set timezone to PST
        run: sudo systemsetup -settimezone America/Los_Angeles

      - name: Set LANG
        run: echo "LANG=et_EE.UTF-8" >> $GITHUB_ENV

      - name: Verify LANG for Initial Build
        run: echo $LANG

      - name: Rebuild recipes and track if hash is equal
        run: |
          pixi run python src/repror/rebuild_recipe.py macos 13 12 ${{ matrix.recipes }}

      - name: Upload build info
        uses: actions/upload-artifact@v3
        with:
          name: build-info
          path: |
            build_info/macos
            diffoscope_output/
            ci_artifacts/

<<<<<<< HEAD
  rebuild-recipes-windows-2022:
    runs-on: windows-2022
    needs: build-recipes-windows-2022
=======
  rebuild-recipes-windows-2019:
    runs-on: windows-2019
    needs: [build-recipes-windows-2022, matrix]
    continue-on-error: true
    strategy:
      matrix:
        recipes: ${{ fromJson(needs.matrix.outputs.recipes) }}
>>>>>>> 416d1ec0

    steps:
      - name: Checkout code
        uses: actions/checkout@v2

      - uses: prefix-dev/setup-pixi@v0.5.1
        with:
          pixi-version: "latest"

      - uses: actions/download-artifact@v3
        with:
          name: artifacts
          path: .

      - name: Rebuild recipes and track if hash is equal
        run: |
          # sudo apt-get install libssl-dev
          pixi run python src/repror/rebuild_recipe.py windows 2022 2019 ${{ matrix.recipes }}

      - name: Upload diffoscope
        uses: actions/upload-artifact@v3
        with:
          name: build-info
          path: |
            build_info/ubuntu
            ci_artifacts/

  statistics:
    runs-on: ubuntu-latest
    needs: [rebuild-recipes-macos-12]

    steps:
      - name: Checkout code
        uses: actions/checkout@v2

      - uses: prefix-dev/setup-pixi@v0.5.1
        with:
          pixi-version: "latest"

      - uses: actions/download-artifact@v3
        with:
          name: build-info
          path: .

      - run: |
          ls -la build_info/

      - name: Calculate statistics and plot output
        run: |
          pixi run python src/repror/statistics.py ubuntu_22.04_20.04 macos_13_12 windows_2022_2019

      - name: Commit and push changes
        env:
          GH_TOKEN: ${{ secrets.GITHUB_TOKEN }}
        run: |
          git config --local user.email "action@github.com"
          git config --local user.name "GitHub Action"
          git add data/history.json
          git add data/chart.png
          git add README.md
          git commit -m "Update file via GitHub Action"
          git push<|MERGE_RESOLUTION|>--- conflicted
+++ resolved
@@ -17,21 +17,19 @@
     outputs:
       recipes: ${{ steps.generate-matrix.outputs.recipes }}
     steps:
-
-    - name: Checkout code
-      uses: actions/checkout@v2
-
-    - uses: prefix-dev/setup-pixi@v0.5.1
-      with:
-        pixi-version: "latest"
-
-    - name: Generate matrix
-      id: generate-matrix
-      run: |
-        message=$(pixi run python src/repror/matrix.py)
-        echo $message
-        echo "recipes=$message" >> $GITHUB_OUTPUT
-
+      - name: Checkout code
+        uses: actions/checkout@v2
+
+      - uses: prefix-dev/setup-pixi@v0.5.1
+        with:
+          pixi-version: "latest"
+
+      - name: Generate matrix
+        id: generate-matrix
+        run: |
+          message=$(pixi run python src/repror/matrix.py)
+          echo $message
+          echo "recipes=$message" >> $GITHUB_OUTPUT
 
   build-recipes-ubunutu-22-04:
     runs-on: ubuntu-22.04
@@ -41,7 +39,6 @@
       matrix:
         recipes: ${{ fromJson(needs.matrix.outputs.recipes) }}
 
-
     steps:
       - name: Checkout code
         uses: actions/checkout@v2
@@ -136,19 +133,13 @@
             build_info/
             artifacts/
 
-<<<<<<< HEAD
   rebuild-recipes-ubuntu-22-04:
     runs-on: ubuntu-22.04
-    needs: build-recipes-ubunutu-22-04
-=======
-  rebuild-recipes-ubuntu-20-04:
-    runs-on: ubuntu-20.04
     needs: [build-recipes-ubunutu-22-04, matrix]
     continue-on-error: true
     strategy:
       matrix:
         recipes: ${{ fromJson(needs.matrix.outputs.recipes) }}
->>>>>>> 416d1ec0
 
     steps:
       - name: Checkout code
@@ -185,19 +176,13 @@
             build_info/ubuntu
             ci_artifacts/
 
-<<<<<<< HEAD
   rebuild-recipes-macos-13:
     runs-on: macos-13
-    needs: build-recipes-macos-13
-=======
-  rebuild-recipes-macos-12:
-    runs-on: macos-12
     needs: [build-recipes-macos-13, matrix]
     continue-on-error: true
     strategy:
       matrix:
         recipes: ${{ fromJson(needs.matrix.outputs.recipes) }}
->>>>>>> 416d1ec0
 
     steps:
       - name: Checkout code
@@ -234,19 +219,13 @@
             diffoscope_output/
             ci_artifacts/
 
-<<<<<<< HEAD
   rebuild-recipes-windows-2022:
     runs-on: windows-2022
-    needs: build-recipes-windows-2022
-=======
-  rebuild-recipes-windows-2019:
-    runs-on: windows-2019
     needs: [build-recipes-windows-2022, matrix]
     continue-on-error: true
     strategy:
       matrix:
         recipes: ${{ fromJson(needs.matrix.outputs.recipes) }}
->>>>>>> 416d1ec0
 
     steps:
       - name: Checkout code
