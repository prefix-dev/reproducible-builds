--- conflicted
+++ resolved
@@ -36,33 +36,14 @@
         with:
           config: ${{ github.workspace }}/config.yaml
 
-<<<<<<< HEAD
       - name: Restore rattler-build cache
         id: cache-rattler-build-restore
-=======
-      - name: Restore unix rattler-build cache
-        id: unix-cache-rattler-build-restore
-        uses: actions/cache@v4
-        if: matrix.os != 'windows-latest'
-        with:
-          path: .rb-clone\target\release\rattler-build
-          key: v2-${{ runner.os }}-rattler-build-${{ steps.read-yaml.outputs['rattler-build.rev'] }}
-
-      - name: Restore windows rattler-build cache
-        id: windows-cache-rattler-build-restore
->>>>>>> 544006fc
         uses: actions/cache@v4
         with:
-<<<<<<< HEAD
           path: |
             .rb-clone\target\release\rattler-build
             .rb-clone\target\release\rattler-build.exe
           key: v3-${{ runner.os }}-rattler-build-${{ steps.read-yaml.outputs['rattler-build.rev'] }}
-=======
-          path: .rb-clone/target/release/rattler-build.exe
-          key: v2-${{ runner.os }}-rattler-build-${{ steps.read-yaml.outputs['rattler-build.rev'] }}
-
->>>>>>> 544006fc
 
 
       - name: Build rattler-build
@@ -77,21 +58,8 @@
         with:
           path: |
             .rb-clone/target/release/rattler-build
-<<<<<<< HEAD
             .rb-clone\target\release\rattler-build.exe
           key: v3-${{ runner.os }}-rattler-build-${{ steps.read-yaml.outputs['rattler-build.rev'] }}
-=======
-          key: v2-${{ runner.os }}-rattler-build-${{ steps.read-yaml.outputs['rattler-build.rev'] }}
-
-      - name: Save windows rattler-build
-        uses: actions/cache/save@v4
-        if: steps.windows-cache-rattler-build-restore.outputs.cache-hit != 'true' && matrix.os == 'windows-latest'
-        with:
-          path: |
-            .rb-clone\target\release\rattler-build.exe
-          key: v2-${{ runner.os }}-rattler-build-${{ steps.read-yaml.outputs['rattler-build.rev'] }}
-
->>>>>>> 544006fc
 
   generate-recipes:
     runs-on: ubuntu-latest
@@ -144,22 +112,10 @@
         id: cache-rattler-build-restore
         uses: actions/cache@v4
         with:
-<<<<<<< HEAD
           path: |
             .rb-clone/target/release/rattler-build
             .rb-clone/target/release/rattler-build.exe
           key: v3--${{ runner.os }}-rattler-build-${{ steps.read-yaml.outputs['rattler-build.rev'] }}
-=======
-          path: .rb-clone/target/release/rattler-build
-          key: v2-${{ runner.os }}-rattler-build-${{ steps.read-yaml.outputs['rattler-build.rev'] }}
-
-
-      - name: Restore windows rattler-build cache
-        uses: actions/cache@v4
-        with:
-          path: .rb-clone\target\release\rattler-build.exe
-          key: v2-${{ runner.os }}-rattler-build-${{ steps.read-yaml.outputs['rattler-build.rev'] }}
->>>>>>> 544006fc
 
       - name: Set timezone to UTC
         if: matrix.os == 'ubuntu-latest'
