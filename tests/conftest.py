from dataclasses import dataclass
from pathlib import Path
import pytest
from sqlalchemy.orm import sessionmaker
from repror.cli.utils import platform_name, platform_version
from repror.internals.db import setup_local_db, Build, Rebuild, BuildState, RemoteRecipe
from sqlmodel import Session
from datetime import datetime
from unittest.mock import patch
from repror.internals.recipe import recipe_files_hash


@pytest.fixture
def setup_recipe_directory(tmp_path: Path):
    # Create directories
    recipe_folder = tmp_path / "recipe_folder"
    recipe_folder.mkdir()

    boltons_recipe = Path(__file__).parent / "data" / "boltons" / "boltons_recipe.yaml"

    (recipe_folder / "recipe.yaml").write_text(boltons_recipe.read_text())

    sub_dir = recipe_folder / "subfolder"
    sub_dir.mkdir()

    # Create files
    (sub_dir / "script.sh").write_text("echo hellooo")

    return recipe_folder


<<<<<<< HEAD
@pytest.fixture
def test_config_yaml_path():
    return Path(__file__).parent / "data" / "test_config.yaml"
=======
@pytest.fixture(scope="session")
def in_memory_session():
    return setup_local_db()


@dataclass
class DbAccess:
    # Fake time for the builds
    build_time_1: datetime
    build_time_2: datetime
    # rattler-build hash
    build_tool_hash: str
    # Session to be used by the tests
    session: Session


@pytest.fixture(scope="session")
def seed_db(in_memory_session):
    with in_memory_session() as session:
        seed_build_rebuild(session)
        seed_recipes(session)
        session.commit()


@pytest.fixture(scope="function")
def db_access(in_memory_session: sessionmaker[Session], seed_db):
    with patch("repror.internals.db.get_session", return_value=in_memory_session()):
        with in_memory_session() as session:
            yield DbAccess(
                build_time_1=timestamp1,
                build_time_2=timestamp2,
                build_tool_hash=build_tool_hash,
                session=session,
            )
            session.rollback()


def seed_recipes(session: Session):
    # Insert some Recipes
    recipe = RemoteRecipe(
        url="foobar",
        rev="asdfsdf",
        name="foo",
        content_hash="1234",
        path="bar",
        raw_config="raw",
    )
    recipe2 = RemoteRecipe(
        url="foobarz",
        rev="asdfsdf",
        name="foobar",
        content_hash="12345",
        path="bar",
        raw_config="raw",
    )
    session.add(recipe)
    session.add(recipe2)


# Define a couple of timestamps
timestamp1 = datetime(2023, 1, 1, 12, 0, 0)
timestamp2 = datetime(2023, 6, 1, 12, 0, 0)
build_tool_hash = "rattler-build"


def seed_build_rebuild(session: Session):
    # Sample Build and Rebuild data
    boltons_hash = recipe_files_hash(Path(__file__).parent / "data" / "boltons")
    builds = [
        Build(
            id=1,
            recipe_name="boltons",
            state=BuildState.SUCCESS,
            build_tool_hash=build_tool_hash,
            recipe_hash=boltons_hash,
            platform_name=platform_name(),
            platform_version=platform_version(),
            build_hash="bh1",
            build_loc="loc1",
            reason=None,
            timestamp=timestamp1,
            actions_url="url1",
        ),
        Build(
            id=2,
            recipe_name="Recipe2",
            state=BuildState.SUCCESS,
            build_tool_hash=build_tool_hash,
            recipe_hash="rhash2",
            platform_name=platform_name(),
            platform_version=platform_version(),
            build_hash="bh2",
            build_loc="loc2",
            reason=None,
            timestamp=timestamp2,
            actions_url="url2",
        ),
        Build(
            id=3,
            recipe_name="Recipe3",
            state=BuildState.SUCCESS,
            build_tool_hash=build_tool_hash,
            recipe_hash="rhash3",
            platform_name=platform_name(),
            platform_version=platform_version(),
            build_hash="bh3",
            build_loc="loc3",
            reason=None,
            timestamp=timestamp2,
            actions_url="url3",
        ),
        Build(
            id=4,
            recipe_name="Recipe4",
            state=BuildState.SUCCESS,
            build_tool_hash=build_tool_hash,
            recipe_hash="rhash4",
            platform_name=platform_name(),
            platform_version=platform_version(),
            build_hash="bh4",
            build_loc="loc4",
            reason=None,
            timestamp=timestamp2,
            actions_url="url4",
        ),
        Build(
            id=5,
            recipe_name="Recipe4Fail",
            state=BuildState.FAIL,
            build_tool_hash=build_tool_hash,
            recipe_hash="rhash4",
            platform_name=platform_name(),
            platform_version=platform_version(),
            build_hash="bh4",
            build_loc="loc4",
            reason=None,
            timestamp=timestamp2,
            actions_url="url4",
        ),
    ]

    rebuilds = [
        Rebuild(
            id=1,
            build_id=1,
            state=BuildState.SUCCESS,
            reason="Fix issue",
            rebuild_hash="rbhash1",
            timestamp=timestamp1,
            actions_url="rebuild_url1",
        ),
        Rebuild(
            id=2,
            build_id=2,
            state=BuildState.SUCCESS,
            reason="Update dependencies",
            rebuild_hash="rbhash2",
            timestamp=timestamp2,
            actions_url="rebuild_url2",
        ),
        Rebuild(
            id=3,
            build_id=3,
            state=BuildState.SUCCESS,
            reason="Security patch",
            rebuild_hash="rbhash3",
            timestamp=timestamp2,
            actions_url="rebuild_url3",
        ),
        Rebuild(
            id=4,
            build_id=4,
            state=BuildState.SUCCESS,
            reason="Performance improvement",
            rebuild_hash="rbhash4",
            timestamp=timestamp2,
            actions_url="rebuild_url4",
        ),
    ]

    session.add_all(builds)
    session.add_all(rebuilds)
>>>>>>> 5b0cd479
<|MERGE_RESOLUTION|>--- conflicted
+++ resolved
@@ -29,11 +29,11 @@
     return recipe_folder
 
 
-<<<<<<< HEAD
 @pytest.fixture
 def test_config_yaml_path():
     return Path(__file__).parent / "data" / "test_config.yaml"
-=======
+
+
 @pytest.fixture(scope="session")
 def in_memory_session():
     return setup_local_db()
@@ -215,5 +215,4 @@
     ]
 
     session.add_all(builds)
-    session.add_all(rebuilds)
->>>>>>> 5b0cd479
+    session.add_all(rebuilds)