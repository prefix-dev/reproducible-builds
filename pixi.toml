[project]
name = "reproducible-builds-rattler-build"
version = "0.1.0"
description = "Add a short description here"
authors = ["nichmor <nmorkotilo@gmail.com>"]
channels = ["conda-forge"]
platforms = ["osx-arm64", "linux-64", "osx-64", "win-64"]

[tasks]
# Rewrite the readme with the updated data
rewrite-readme = "repor rewrite-readme"
# Used to generate build matrix for github
<<<<<<< HEAD
generate-recipes = "python src/repror/generate_recipes.py"
# Used to generate one matrix for github
generate-one-recipe = {cmd = "python src/repror/generate_recipes.py only_one > recipe.json", outputs = ["recipe.json"]}
=======
generate-recipes = "repror generate-recipes"
>>>>>>> d7829605
# Build recipes using rattler-build for the current platform
# TODO: make something different for this command
build-all-recipes = "rattler-build build --recipe-dir recipes --output-dir recipes/outputs"
# Build a single recipe using the python script
<<<<<<< HEAD
build-recipe = "python src/repror/build_recipe.py"
# build a local recipe
build-local-recipe = { cmd = "cat recipe.json | python src/repror/build_recipe.py", depends-on = ["generate-one-recipe"]}
=======
build-recipe = "repror build-recipe"
>>>>>>> d7829605
# Rebuild a single recipe using the python script
rebuild-recipe = "repror rebuild-recipe"

[dependencies]
python = "~=3.10"
matplotlib = "*"
rattler-build = "*"
pyyaml = "*"
pytest = "*"
typer = ">=0.12.3,<0.13"

[pypi-dependencies]
repror = { path = ".", editable = true }
conda-recipe-manager = { git = "https://github.com/conda-incubator/conda-recipe-manager.git" }<|MERGE_RESOLUTION|>--- conflicted
+++ resolved
@@ -10,24 +10,12 @@
 # Rewrite the readme with the updated data
 rewrite-readme = "repor rewrite-readme"
 # Used to generate build matrix for github
-<<<<<<< HEAD
-generate-recipes = "python src/repror/generate_recipes.py"
-# Used to generate one matrix for github
-generate-one-recipe = {cmd = "python src/repror/generate_recipes.py only_one > recipe.json", outputs = ["recipe.json"]}
-=======
 generate-recipes = "repror generate-recipes"
->>>>>>> d7829605
 # Build recipes using rattler-build for the current platform
 # TODO: make something different for this command
 build-all-recipes = "rattler-build build --recipe-dir recipes --output-dir recipes/outputs"
 # Build a single recipe using the python script
-<<<<<<< HEAD
-build-recipe = "python src/repror/build_recipe.py"
-# build a local recipe
-build-local-recipe = { cmd = "cat recipe.json | python src/repror/build_recipe.py", depends-on = ["generate-one-recipe"]}
-=======
 build-recipe = "repror build-recipe"
->>>>>>> d7829605
 # Rebuild a single recipe using the python script
 rebuild-recipe = "repror rebuild-recipe"
 
