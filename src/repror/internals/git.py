from pathlib import Path
from subprocess import CompletedProcess

import base64
import os
import re
import subprocess
from typing import Optional

import requests
from .commands import StreamType, run_command, run_streaming_command

from dotenv import load_dotenv

load_dotenv()


class GithubAPI:
    """
    Class to interact with the GitHub API.
    It is used to update files in a GitHub repository.
    """

    owner: str
    repo: str
    branch: str

    def __init__(self):
        self.owner = self.extract_repo_owner()
        self.branch = self.get_git_branch()

    @property
    def token(self):
        token = os.getenv("REPROR_UPDATE_TOKEN")
        if not token:
            raise ValueError(
                "REPROR_UPDATE_TOKEN is not set. Please set it in .env file or as an environment variable."
            )
        return token

    def _get_git_remote_url(self):
        """Get the remote URL of the git repository."""
        result = subprocess.run(
            ["git", "remote", "get-url", "origin"], stdout=subprocess.PIPE, text=True
        )
        return result.stdout.strip()

    def extract_repo_owner(self):
        """Return the owner of the repository in owner/repo format"""
        remote_url = self._get_git_remote_url()

        https_pattern = r"^https://github.com/([^/]+)/([^/]+?)(?:\.git)?$"
        ssh_pattern = r"^git@github.com:([^/]+)/([^/]+?)(?:\.git)?$"

        if re.match(https_pattern, remote_url):
            return "/".join(re.findall(https_pattern, remote_url)[0])
        elif re.match(ssh_pattern, remote_url):
            return "/".join(re.findall(ssh_pattern, remote_url)[0])
        else:
            raise ValueError(
                f"Remote URL does not match expected GitHub patterns {remote_url}"
            )

    def get_git_branch(self):
        """Return the current branch name"""
        result = subprocess.run(
            ["git", "rev-parse", "--abbrev-ref", "HEAD"],
            stdout=subprocess.PIPE,
            text=True,
        )
        return result.stdout.strip()

    def update_obj(
        self,
        content: str | bytes,
        file_path: str,
        message: str,
        remote_branch: Optional[str] = None,
    ):
        """Update a file in a GitHub repository and commit the changes."""
        url = f"https://api.github.com/repos/{self.owner}/contents/{file_path}"
        headers = {
            "Authorization": f"Bearer {self.token}",
            "Accept": "application/vnd.github.v3+json",
        }

        response = requests.get(
            url, headers=headers, params={"ref": remote_branch or self.branch}
        )
        response.raise_for_status()
        data = response.json()
        sha = data["sha"]

        # Update the file
        message = f"{message} at {file_path}"
        if isinstance(content, str):
            content_encoded = base64.b64encode(content.encode()).decode()
        else:
            content_encoded = base64.b64encode(content).decode()

        payload = {
            "message": message,
            "committer": {"name": "repror_bot", "email": "repror_bot@prefix.dev"},
            "branch": self.branch,
            "content": content_encoded,
            "sha": sha,
        }

        response = requests.put(url, headers=headers, json=payload)
        response.raise_for_status()


github_api = GithubAPI()


def clone_repo(repo_url, clone_dir) -> int:
    """Simple git clone command."""
    return run_streaming_command(
        ["git", "clone", repo_url, str(clone_dir)], stream_type=StreamType.STDOUT
    ).return_code




def clone_no_checkout(repo_url: str, clone_dir: Path) -> int:
    """Clone a repository without checking out the files."""
    return run_streaming_command(
        [
            "git",
            "clone",
            "--filter=blob:none",
            "--no-checkout",
            repo_url,
            str(clone_dir),
        ],
        stream_type=StreamType.STDOUT,
<<<<<<< HEAD
    )
=======
    ).return_code

>>>>>>> 247d84fd


def sparse_checkout_init(clone_dir: Path) -> int:
    """Initialize sparse checkout."""
    return run_streaming_command(
        ["git", "sparse-checkout", "init", "--cone"],
        cwd=str(clone_dir),
        stream_type=StreamType.STDOUT,
<<<<<<< HEAD
    )
=======
    ).return_code
>>>>>>> 247d84fd


def sparse_checkout_set(clone_dir: Path, sparse_path: Path) -> int:
    """ "Sparse checkout the repository."""
    return run_streaming_command(
        ["git", "sparse-checkout", "set", str(sparse_path)],
        cwd=str(clone_dir),
        stream_type=StreamType.STDOUT,
<<<<<<< HEAD
    )
=======
    ).return_code


>>>>>>> 247d84fd


def fetch_changes(clone_dir: Path) -> CompletedProcess:
    """Fetch latest changes from remote."""
    return run_command(["git", "fetch"], cwd=str(clone_dir))


def check_rev_is_present(clone_dir: Path, rev: str) -> bool:
    """
    Verify if revision is present in .git repository
    Usually it is used to check if an update is needed
    """
    try:
        output = run_command(
            ["git", "cat-file", "-t", rev], cwd=str(clone_dir), silent=True
        )
        return b"commit" in output.stdout
    except subprocess.CalledProcessError:
        return False


def checkout_branch_or_commit(clone_dir, ref) -> CompletedProcess:
    """Checkout a branch or commit."""
    return run_command(["git", "checkout", ref], cwd=str(clone_dir), silent=True)


def pull(clone_dir) -> CompletedProcess:
    """Pull the latest changes from the remote."""
    return run_command(["git", "checkout", clone_dir], cwd=str(clone_dir), silent=True)<|MERGE_RESOLUTION|>--- conflicted
+++ resolved
@@ -120,8 +120,6 @@
     ).return_code
 
 
-
-
 def clone_no_checkout(repo_url: str, clone_dir: Path) -> int:
     """Clone a repository without checking out the files."""
     return run_streaming_command(
@@ -134,12 +132,7 @@
             str(clone_dir),
         ],
         stream_type=StreamType.STDOUT,
-<<<<<<< HEAD
-    )
-=======
     ).return_code
-
->>>>>>> 247d84fd
 
 
 def sparse_checkout_init(clone_dir: Path) -> int:
@@ -148,11 +141,7 @@
         ["git", "sparse-checkout", "init", "--cone"],
         cwd=str(clone_dir),
         stream_type=StreamType.STDOUT,
-<<<<<<< HEAD
-    )
-=======
     ).return_code
->>>>>>> 247d84fd
 
 
 def sparse_checkout_set(clone_dir: Path, sparse_path: Path) -> int:
@@ -161,13 +150,7 @@
         ["git", "sparse-checkout", "set", str(sparse_path)],
         cwd=str(clone_dir),
         stream_type=StreamType.STDOUT,
-<<<<<<< HEAD
-    )
-=======
     ).return_code
-
-
->>>>>>> 247d84fd
 
 
 def fetch_changes(clone_dir: Path) -> CompletedProcess:
