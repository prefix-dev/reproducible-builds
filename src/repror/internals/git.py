--- conflicted
+++ resolved
@@ -3,20 +3,11 @@
 from .commands import run_command
 
 
-<<<<<<< HEAD
 def clone_repo(repo_url, clone_dir) -> CompletedProcess:
     """Simple git clone command."""
-    return run_command(["git", "clone", repo_url, str(clone_dir)])
+    return run_command(["git", "clone", repo_url, str(clone_dir)], silent=True)
 
 
 def checkout_branch_or_commit(clone_dir, ref) -> CompletedProcess:
     """Checkout a branch or commit."""
-    return run_command(["git", "checkout", ref], cwd=str(clone_dir))
-=======
-def clone_repo(repo_url, clone_dir):
-    run_command(["git", "clone", repo_url, str(clone_dir)], silent=True)
-
-
-def checkout_branch_or_commit(clone_dir, ref):
-    run_command(["git", "checkout", ref], cwd=str(clone_dir), silent=True)
->>>>>>> 6e476642
+    return run_command(["git", "checkout", ref], cwd=str(clone_dir), silent=True)