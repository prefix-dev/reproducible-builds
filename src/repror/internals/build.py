from pathlib import Path
import shutil
from typing import Optional, TypedDict

from repror.internals.conf import Recipe
from repror.internals.rattler_build import get_rattler_build
from repror.internals.commands import (
    calculate_hash,
    find_conda_file,
    move_file,
    run_command,
)


class BuildInfo(TypedDict):
    recipe_path: str
    pkg_hash: str
    output_dir: str
    conda_loc: str


def build_conda_package(recipe_path: Path, output_dir: Path):
    rattler_bin = get_rattler_build()
    build_command = [
        rattler_bin,
        "build",
        "-r",
        recipe_path,
        "--output-dir",
        output_dir,
    ]

    run_command(build_command)


def rebuild_conda_package(conda_file: Path, output_dir: Path):
    rattler_bin = get_rattler_build()

    re_build_command = [
        rattler_bin,
        "rebuild",
        "--package-file",
        conda_file,
        "--output-dir",
        output_dir,
    ]

    run_command(re_build_command)


def build_recipe(recipe_path: Path, output_dir: Path) -> Optional[BuildInfo]:
    # bypass exception on top
    build_conda_package(recipe_path, output_dir)

    # let's record first hash
    conda_file = find_conda_file(output_dir)

    # move to artifacts
    # so we could upload it in github action
    new_file_loc = move_file(conda_file, "artifacts")

    first_build_hash = calculate_hash(new_file_loc)

    return BuildInfo(
        recipe_path=str(recipe_path),
        pkg_hash=first_build_hash,
        output_dir=str(output_dir),
        conda_loc=str(new_file_loc),
    )


def rebuild_package(conda_file, output_dir, platform) -> Optional[BuildInfo]:
    # copy to ci artifacts
    shutil.copyfile(
        conda_file, f"ci_artifacts/{platform}/build/{Path(conda_file).name}"
    )

    # raise exception to top
    rebuild_conda_package(conda_file, output_dir)

    # let's record first hash
    conda_file = find_conda_file(output_dir)
    shutil.copyfile(
        conda_file, f"ci_artifacts/{platform}/rebuild/{Path(conda_file).name}"
    )
    print(conda_file)
    first_build_hash = calculate_hash(conda_file)

    return BuildInfo(
        recipe_path=str(conda_file),
        pkg_hash=first_build_hash,
        output_dir=str(output_dir),
        conda_loc=str(conda_file),
    )


def build_remote_recipes(
    recipe: Recipe, build_dir: Path, cloned_prefix_dir: Path
) -> dict[str, Optional[BuildInfo]]:
<<<<<<< HEAD
    repo_url = recipe["url"]
    ref = recipe["branch"]  # or repo.get("commit")
    clone_dir = cloned_prefix_dir.joinpath(repo_url.split("/")[:-1].replace(".git", ""))

    if clone_dir.exists():
        shutil.rmtree(clone_dir)

    print(f"Cloning repository: {repo_url}")
    clone_repo(repo_url, clone_dir)
=======
    _, recipe_location = recipe.load_remote_recipe_config(Path(cloned_prefix_dir))
>>>>>>> 6e476642

    build_infos: dict[str, Optional[BuildInfo]] = {}

    build_dir = build_dir / f"{recipe.name}_build"
    build_dir.mkdir(parents=True, exist_ok=True)

    build_info = build_recipe(recipe_location, build_dir)

    build_infos[recipe.name] = build_info

    return build_infos


def build_local_recipe(recipe: Recipe, build_dir):
    print(f"Building recipe: {recipe.name}")
    build_infos = {}

    build_info = build_recipe(recipe.path, build_dir)

    build_infos[recipe.name] = build_info

    return build_infos<|MERGE_RESOLUTION|>--- conflicted
+++ resolved
@@ -97,19 +97,7 @@
 def build_remote_recipes(
     recipe: Recipe, build_dir: Path, cloned_prefix_dir: Path
 ) -> dict[str, Optional[BuildInfo]]:
-<<<<<<< HEAD
-    repo_url = recipe["url"]
-    ref = recipe["branch"]  # or repo.get("commit")
-    clone_dir = cloned_prefix_dir.joinpath(repo_url.split("/")[:-1].replace(".git", ""))
-
-    if clone_dir.exists():
-        shutil.rmtree(clone_dir)
-
-    print(f"Cloning repository: {repo_url}")
-    clone_repo(repo_url, clone_dir)
-=======
     _, recipe_location = recipe.load_remote_recipe_config(Path(cloned_prefix_dir))
->>>>>>> 6e476642
 
     build_infos: dict[str, Optional[BuildInfo]] = {}
 
