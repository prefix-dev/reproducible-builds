import glob
import hashlib
import os
import shutil
import subprocess
from pathlib import Path
from subprocess import CompletedProcess


<<<<<<< HEAD
def run_command(command, cwd=None, env=None) -> CompletedProcess:
    """Run a specific command."""
    return subprocess.run(command, cwd=cwd, env=env, check=True)
=======
def run_command(command, cwd=None, env=None, silent=False):
    subprocess.run(command, cwd=cwd, env=env, check=True, capture_output=silent)
>>>>>>> 6e476642


def calculate_hash(conda_file: Path):
    """Calculate the SHA-256 hash of a conda file."""
    with conda_file.open() as f:
        # Read the entire file
        data = f.read()
        # Calculate the SHA-256 hash
        build_hash = hashlib.sha256(data).hexdigest()

    return build_hash


def find_conda_file(build_folder: Path):
    """Find the conda file in the build folder."""
    conda_file = glob.glob(str(build_folder) + "/**/*.conda", recursive=True)[0]

    return conda_file


def find_all_conda_files(build_folder: Path):
    """Find all conda files in the build folder."""
    return glob.glob(str(build_folder) + "/**/*.conda", recursive=True)


def move_file(conda_file: Path, destination_directory: Path):
    # Make dirs if they don't exist
    os.makedirs(destination_directory, exist_ok=True)
    # Get the base filename
    filename = os.path.basename(conda_file)

    # Move the file to the destination directory
    file_loc = destination_directory / filename
    shutil.move(conda_file, file_loc)

    return file_loc<|MERGE_RESOLUTION|>--- conflicted
+++ resolved
@@ -7,14 +7,9 @@
 from subprocess import CompletedProcess
 
 
-<<<<<<< HEAD
-def run_command(command, cwd=None, env=None) -> CompletedProcess:
+def run_command(command, cwd=None, env=None, silent=False) -> CompletedProcess:
     """Run a specific command."""
-    return subprocess.run(command, cwd=cwd, env=env, check=True)
-=======
-def run_command(command, cwd=None, env=None, silent=False):
-    subprocess.run(command, cwd=cwd, env=env, check=True, capture_output=silent)
->>>>>>> 6e476642
+    return subprocess.run(command, cwd=cwd, env=env, check=True, capture_output=silent)
 
 
 def calculate_hash(conda_file: Path):
