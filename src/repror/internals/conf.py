--- conflicted
+++ resolved
@@ -82,13 +82,9 @@
         recipe_path = clone_dir / self.local_path
         return self.get_local_config_content(recipe_path)
 
-<<<<<<< HEAD
     def load_recipe_config_and_path(
         self, clone_dir: Optional[Path] = None
     ) -> tuple[dict, str, Path]:
-=======
-    def load_recipe_config_and_path(self, clone_dir: Optional[Path] = None) -> tuple[dict, Path]:
->>>>>>> 24700d81
         if self.is_local():
             conf, raw_config, path = self.load_local_recipe_config()
             return conf, raw_config, path
@@ -97,21 +93,12 @@
             return conf, raw_config, path
 
     def load_local_recipe_config(
-<<<<<<< HEAD
         self, recipe_path: Optional[str] = None
-    ) -> Tuple[dict, str, Path]:
+    ) -> tuple[dict, str, Path]:
         path = Path(recipe_path) if recipe_path else Path(self.local_path)
         raw_config = path.read_text(encoding="utf8")
         conf = yaml.safe_load(raw_config)
         return conf, raw_config, path
-=======
-        self, recipe_path: Optional[Path] = None
-    ) -> tuple[dict, Path]:
-        path = recipe_path if recipe_path else Path(self.local_path)
-        with path.open("r", encoding="utf8") as file:
-            conf = yaml.safe_load(file)
-            return conf, path
->>>>>>> 24700d81
 
     def load_remote_recipe_config(
         self, clone_dir: Optional[Path] = None
@@ -172,18 +159,13 @@
         self._load_config_if_needed()
         return self._config
 
-<<<<<<< HEAD
     @property
     def raw_config(self) -> str:
         self._load_config_if_needed()
         return self._raw_config
 
-    @property
-=======
->>>>>>> 24700d81
     def content_hash(self) -> str:
-        content = self.get_config_content()
-        return hashlib.sha256(content.encode()).hexdigest()
+        return hashlib.sha256(self.raw_config.encode()).hexdigest()
 
     @property
     def path(self) -> Path:
