--- conflicted
+++ resolved
@@ -2,13 +2,10 @@
 from enum import Enum
 import hashlib
 import logging
-<<<<<<< HEAD
 from typing import Optional
 from sqlalchemy import func, text
-=======
-from typing import Optional, Sequence, Tuple, TypeGuard
-from sqlalchemy import Engine, func, text
->>>>>>> 24700d81
+from typing import Sequence, TypeGuard
+from sqlalchemy import Engine
 from sqlalchemy.orm import sessionmaker
 from sqlmodel import (
     Field,
@@ -19,7 +16,7 @@
     or_,
     select,
     Session as SqlModelSession,
-    col
+    col,
 )
 
 
@@ -75,6 +72,7 @@
         return func(*args, **kwargs)
 
     return wrapper
+
 
 def __engine_is_set(engine) -> TypeGuard[Engine]:
     if not engine:
@@ -133,11 +131,7 @@
     build_tool_hash: str,
     platform_name: str,
     platform_version: str,
-<<<<<<< HEAD
 ) -> dict[str, Build]:
-=======
-) -> Optional[Build]:
->>>>>>> 24700d81
     with Session() as session:
         conditions = [
             (Build.recipe_name == recipe_name) & (Build.recipe_hash == recipe_hash)
@@ -154,7 +148,6 @@
             .where(Build.build_tool_hash == build_tool_hash)
             .where(Build.platform_name == platform_name)
             .where(Build.platform_version == platform_version)
-<<<<<<< HEAD
             .group_by(Build.recipe_name, Build.recipe_hash)
         ).subquery()
 
@@ -172,13 +165,6 @@
         )
         builds = session.exec(statement).fetchall()
         return {build.recipe_name: build for build in builds}
-=======
-            .order_by(col(Build.timestamp).desc())
-            .limit(1)
-        )
-        build = session.exec(statement).first()
-        return build
->>>>>>> 24700d81
 
 
 @check_engine_is_set
@@ -204,7 +190,6 @@
             .where(Build.build_tool_hash == build_tool_hash)
             .where(Build.platform_name == platform_name)
             .where(Build.platform_version == platform_version)
-<<<<<<< HEAD
             .group_by(Build.recipe_name, Build.recipe_hash)
         ).subquery()
 
@@ -219,12 +204,9 @@
                 ),
             )
             .order_by(Build.timestamp.desc())
-=======
-            .order_by(col(Build.timestamp).desc())
-            .limit(1)
->>>>>>> 24700d81
         )
         builds = session.exec(statement).fetchall()
+
         return {
             build.recipe_name: (build, build.rebuilds[-1] if build.rebuilds else None)
             for build in builds
