from datetime import datetime
from enum import Enum
import hashlib
import logging
<<<<<<< HEAD
from typing import Optional, Sequence, Tuple
from sqlalchemy import text
=======
from typing import Optional, Tuple
from sqlalchemy import func, text
>>>>>>> d697d646
from sqlalchemy.orm import sessionmaker
from sqlmodel import (
    Field,
    Relationship,
    SQLModel,
    create_engine,
    select,
    Session as SqlModelSession,
    col
)


# Suppress SQLAlchemy INFO logs
logging.getLogger("sqlalchemy.engine").setLevel(logging.WARNING)


# Function to compute the hash of the build tool version and recipe
def compute_hash(value: str) -> str:
    hasher = hashlib.sha256()
    hasher.update(value.encode("utf-8"))
    return hasher.hexdigest()


class BuildState(str, Enum):
    SUCCESS = "success"
    FAIL = "fail"


engine = None
Session = sessionmaker(class_=SqlModelSession)


def create_db_and_tables():
    global engine
    if not engine:
        raise RuntimeError("Engine is not set. Call setup_engine() first.")
    SQLModel.metadata.create_all(engine)


def setup_engine(in_memory: bool = False):
    """Setup the sqlite engine."""
    print(f"Setting up engine with in_memory={in_memory}")
    global engine, Session
    if engine:
        return

    if in_memory:
        engine = create_engine("sqlite:///:memory:", echo=False)
    else:
        sqlite_file_name = "repro.db"
        sqlite_url = f"sqlite:///{sqlite_file_name}"
        engine = create_engine(sqlite_url, echo=False)

    Session.configure(bind=engine)
    create_db_and_tables()


# The decorator function
def check_engine_is_set(func):
    def wrapper(*args, **kwargs):
        global engine
        if not engine:
            raise RuntimeError("Engine is not set. Call setup_engine() first.")
        return func(*args, **kwargs)

    return wrapper


class Build(SQLModel, table=True):
    id: int | None = Field(default=None, primary_key=True)
    recipe_name: str
    state: BuildState
    build_tool_hash: str
    recipe_hash: str
    platform_name: str
    platform_version: str
    build_hash: Optional[str] = None
    build_loc: Optional[str] = None
    reason: Optional[str] = None
    timestamp: Optional[datetime] = Field(
        default=None,
        sa_column_kwargs={
            "server_default": text("CURRENT_TIMESTAMP"),
        },
    )
    actions_url: Optional[str] = None
    rebuilds: list["Rebuild"] = Relationship(back_populates="build")


class Rebuild(SQLModel, table=True):
    id: Optional[int] = Field(default=None, primary_key=True)
    build_id: int = Field(foreign_key="build.id")
    state: BuildState
    reason: Optional[str] = None
    rebuild_hash: Optional[str] = None
    timestamp: Optional[datetime] = Field(
        default=None,
        sa_column_kwargs={
            "server_default": text("CURRENT_TIMESTAMP"),
        },
    )
    actions_url: Optional[str] = None
    build: Build = Relationship(back_populates="rebuilds")

    @property
    def platform_name(self):
        return self.build.platform_name

    @property
    def recipe_name(self):
        return self.build.recipe_name


@check_engine_is_set
def get_latest_build(
    recipe_name: str,
    build_tool_hash: str,
    recipe_hash: str,
    platform_name: str,
    platform_version: str,
) -> Optional[Build]:
    with Session() as session:
        statement = (
            select(Build)
            .where(Build.recipe_name == recipe_name)
            .where(Build.build_tool_hash == build_tool_hash)
            .where(Build.recipe_hash == recipe_hash)
            .where(Build.platform_name == platform_name)
            .where(Build.platform_version == platform_version)
            .order_by(col(Build.timestamp).desc())
            .limit(1)
        )
        build = session.exec(statement).first()
        return build


@check_engine_is_set
def get_latest_build_with_rebuild(
    recipe_name: str,
    build_tool_hash: str,
    recipe_hash: str,
    platform_name: str,
    platform_version: str,
) -> Tuple[Build, Optional[Rebuild]]:
    with Session() as session:
        statement = (
            select(Build)
            .where(Build.recipe_name == recipe_name)
            .where(Build.build_tool_hash == build_tool_hash)
            .where(Build.recipe_hash == recipe_hash)
            .where(Build.platform_name == platform_name)
            .where(Build.platform_version == platform_version)
            .order_by(col(Build.timestamp).desc())
            .limit(1)
        )
        result = session.execute(statement)
        build = result.scalars().first()
        if not build:
            raise ValueError("No build found")
        rebuild = build.rebuilds[-1] if build and build.rebuilds else None

        return build, rebuild


@check_engine_is_set
# Function to save the new build or rebuild in the database
def save(build: Build | Rebuild):
    with Session() as session:
        session.add(build)
        session.commit()


@check_engine_is_set
# Function to query the database and return rebuild data
def get_rebuild_data() -> Sequence[Build]:
    with Session() as session:
        # Subquery to get the latest build per platform
        latest_build_subquery = (
            select(Build, func.max(Build.timestamp).label("latest_timestamp"))
            .group_by(Build.platform_name)
            .group_by(Build.recipe_name)
<<<<<<< HEAD
            .order_by(col(Build.timestamp).desc())
            .limit(1)
=======
>>>>>>> d697d646
        )

        # Main query to get the latest builds
        all_group_builds = session.exec(latest_build_subquery).all()
        latest_builds = [build for build, _ in all_group_builds]

        [build.rebuilds for build in latest_builds]
        return latest_builds<|MERGE_RESOLUTION|>--- conflicted
+++ resolved
@@ -2,13 +2,8 @@
 from enum import Enum
 import hashlib
 import logging
-<<<<<<< HEAD
 from typing import Optional, Sequence, Tuple
-from sqlalchemy import text
-=======
-from typing import Optional, Tuple
 from sqlalchemy import func, text
->>>>>>> d697d646
 from sqlalchemy.orm import sessionmaker
 from sqlmodel import (
     Field,
@@ -190,11 +185,8 @@
             select(Build, func.max(Build.timestamp).label("latest_timestamp"))
             .group_by(Build.platform_name)
             .group_by(Build.recipe_name)
-<<<<<<< HEAD
             .order_by(col(Build.timestamp).desc())
             .limit(1)
-=======
->>>>>>> d697d646
         )
 
         # Main query to get the latest builds
