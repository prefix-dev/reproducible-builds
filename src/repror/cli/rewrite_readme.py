--- conflicted
+++ resolved
@@ -47,6 +47,7 @@
     rebuild_infos = find_infos(build_info_dir, "rebuild_info")
 
     for rebuild_file in rebuild_infos:
+        platform_and_version = rebuild_file.split("platform_")[1]
         platform_and_version = rebuild_file.split("platform_")[1]
         platform, *_ = platform_and_version.split("_")
 
@@ -149,7 +150,6 @@
     if "rattler-build" not in config:
         build_text = "Built with latest rattler-build"
     else:
-<<<<<<< HEAD
         build_text = f"Built with rattler-build {config["rattler-build"]["url"]} at commit {config["rattler-build"]["branch"]}"
 
     # Generate the Markdown table
@@ -160,49 +160,6 @@
     readme_content = template.render(
         build_text=build_text, build_results_by_platform=build_results_by_platform
     )
-=======
-        rattler_tmpl_string = f"Built with rattler-build {config["rattler-build"]["url"]} at commit {config["rattler-build"]["branch"]}"
-
-    build_text = f"""
-{rattler_tmpl_string}
-"""
-
-    # Generate the Markdown table
-    table = f"""
-# Are we reproducible yet?
-
-![License][license-badge]
-[![Project Chat][chat-badge]][chat-url]
-
-
-[license-badge]: https://img.shields.io/badge/license-BSD--3--Clause-blue?style=flat-square
-[chat-badge]: https://img.shields.io/discord/1082332781146800168.svg?label=&logo=discord&logoColor=ffffff&color=7389D8&labelColor=6A7EC2&style=flat-square
-[chat-url]: https://discord.gg/kKV8ZxyzY4
-
-
-![Reproducibility Chart](data/chart.png)
-
-{build_text}
-\n"""
-    rebuild_table = f"""{table}\n\n"""
-
-    for platform in build_results_by_platform:
-        build_text = f"Built on {platform}"
-        if platform == "darwin":
-            build_text += " 13"
-        elif platform == "windows":
-            build_text += " 2022"
-        elif platform == "linux":
-            build_text += " 22.04"
-
-        rebuild_table += f"""\n
-{build_text}\n
-| Recipe Name | Is Reproducible |
-| --- | --- |\n"""
-
-        for recipe, reproducible in build_results_by_platform[platform].items():
-            rebuild_table += f"| {recipe} | {'Yes 🟢' if reproducible else 'No 🔴'} |\n"
->>>>>>> 63538cb9
 
     # Save the table to README.md
     with open("README.md", "w") as file:
