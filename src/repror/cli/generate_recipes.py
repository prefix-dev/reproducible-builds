--- conflicted
+++ resolved
@@ -1,21 +1,14 @@
 import json
 from repror.cli.utils import platform_name, platform_version
 from repror.internals import config
-<<<<<<< HEAD
-from repror.internals.options import global_options
-=======
 from repror.internals.db import get_latest_build_with_rebuild
 from pathlib import Path
->>>>>>> 5b0cd479
 
 
 def _generate_recipes(
     rattler_build_hash: str, all_: bool = False, config_path: Path = Path("config.yaml")
 ):
     # Prepare the matrix
-<<<<<<< HEAD
-    all_recipes = config.load_all_recipes(global_options.config_path)
-=======
     all_recipes = config.load_all_recipes(config_path=str(config_path))
 
     if not all_:
@@ -36,7 +29,6 @@
         ]
     else:
         return [recipe.name for recipe in all_recipes]
->>>>>>> 5b0cd479
 
 
 def generate_recipes(
