--- conflicted
+++ resolved
@@ -36,38 +36,17 @@
     Path(f"ci_artifacts/{platform_name}/build").mkdir(exist_ok=True, parents=True)
     Path(f"ci_artifacts/{platform_name}/rebuild").mkdir(exist_ok=True, parents=True)
 
-<<<<<<< HEAD
-    with open(
-        f"build_info/{platform_name}_{platform_version}_{recipe_string.replace("/", "_").replace("::", "_").replace(":", "_")}_build_info.json",
-        "r",
-    ) as f:
-        previous_build_info = json.load(f)
-=======
     for recipe in recipes:
         with open(
             f"build_info/{platform_name}_{platform_version}_{recipe.build_id}_build_info.json",
             "r",
         ) as f:
             previous_build_info = json.load(f)
->>>>>>> 6e476642
 
         rebuild_info = rebuild_packages(previous_build_info, tmp_dir, platform_name)
 
         os.makedirs(f"build_info/{platform_name}", exist_ok=True)
 
-<<<<<<< HEAD
-    with open(
-        f"build_info/{platform_name}/{recipe_string.replace("/", "_").replace("::", "_").replace(":", "_")}_platform_{platform_name}_{platform_version}_rebuild_info.json",
-        "w",
-    ) as f:
-        json.dump(rebuild_info, f)
-
-    with open(
-        f"build_info/{platform_name}/{recipe_string.replace("/", "_").replace("::", "_").replace(":", "_")}_platform_{platform_name}_{platform_version}_build_info.json",
-        "w",
-    ) as f:
-        json.dump(previous_build_info, f)
-=======
         with open(
             f"build_info/{platform_name}/{recipe.build_id}_platform_{platform_name}_{platform_version}_rebuild_info.json",
             "w",
@@ -78,5 +57,4 @@
             f"build_info/{platform_name}/{recipe.build_id}_platform_{platform_name}_{platform_version}_build_info.json",
             "w",
         ) as f:
-            json.dump(previous_build_info, f)
->>>>>>> 6e476642
+            json.dump(previous_build_info, f)