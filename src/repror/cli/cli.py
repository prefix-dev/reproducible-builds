--- conflicted
+++ resolved
@@ -129,20 +129,28 @@
 @app.command()
 def merge_patches(update_remote: Annotated[bool, typer.Option()] = False):
     """Merge database patches after CI jobs run to the database."""
-<<<<<<< HEAD
-    build_metadata_to_sql.metadata_to_db(update_remote=update_remote)
-    build_metadata_to_sql.recipes_to_db(update_remote=update_remote)
-=======
-    num_patches = patch_database.patch_to_db()
-    if num_patches > 0:
-        print(f":red_car: Database patched. {num_patches} patches applied.")
+    num_builds_patches, num_recipes_patches = (
+        patch_database.patch_builds_to_db(),
+        patch_database.patch_recipes_to_db(),
+    )
+
+    if num_builds_patches > 0:
+        print(
+            f":red_car: Database patched. {num_builds_patches} build patches applied."
+        )
     else:
-        print(":man_shrugging: No patches to merge.")
+        print(":man_shrugging: No build patches to merge.")
 
-    if update_remote and num_patches > 0:
+    if num_recipes_patches > 0:
+        print(
+            f":red_car: Database patched. {num_builds_patches} recipe patches applied."
+        )
+    else:
+        print(":man_shrugging: No recipe patches to merge.")
+
+    if update_remote and (num_builds_patches > 0 or num_recipes_patches > 0):
         print(":globe_with_meridians: Database patches merged to remote database.")
-        patch_database.patch_to_db()
->>>>>>> d7e79f12
+        patch_database.write_database_to_remote()
 
 
 @app.command()
