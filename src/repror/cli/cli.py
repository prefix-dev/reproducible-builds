--- conflicted
+++ resolved
@@ -29,26 +29,9 @@
 
 app = typer.Typer(no_args_is_help=True, pretty_exceptions_enable=False)
 
-
-<<<<<<< HEAD
 # Set up logging by reading the LOG_LEVEL environment variable
 logging.basicConfig(level=os.environ.get("LOG_LEVEL", "INFO").upper())
 
-
-def pixi_root_cli():
-    """Get the pixi root otherwise use the current directory."""
-    root_folder = pixi_root()
-    if root_folder is None:
-        root_folder = Path.cwd()
-        print(
-            "[bold yellow]No PIXI_PROJECT_ROOT found, using current directory, "
-            "file operations might fail[/bold yellow]"
-        )
-    return root_folder
-
-
-=======
->>>>>>> 343494f0
 @app.callback()
 def main(skip_setup_rattler_build: bool = False, in_memory_sql: bool = False):
     """
