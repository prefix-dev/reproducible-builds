from rich.progress import track
import os
from pathlib import Path
import subprocess
import tempfile
import shutil
from typing import Optional, Annotated

from repror.internals import config as project_config
from repror.internals import git


from rich.syntax import Syntax

import typer
from rich import print

app = typer.Typer()


def checkout_feedstock(
    package_name: str, dest_recipe_dir: Path, clone_dir: str | bytes, copy: bool
):
    """
    Check out the feedstock repository for the given package name.
    """
    repo_url = f"https://github.com/conda-forge/{package_name}-feedstock"
    try:
        git.clone_repo(repo_url, clone_dir)
        recipe_dir = os.path.join(clone_dir, "recipe")
        if copy:
            print(f"Saving to: {dest_recipe_dir}")
            shutil.copytree(recipe_dir, dest_recipe_dir, dirs_exist_ok=True)

        return recipe_dir if not copy else dest_recipe_dir

    except subprocess.CalledProcessError:
        print(f"[red bold]Failed to clone repository: {repo_url}[/red bold]")
        return None


def apply_crm_convert(
    dest_recipe_dir: Path, meta_yaml_path: Path, save: bool = False
) -> bytes:
    """
    Apply the crm convert tool to the given meta.yaml file.
    """
    if save:
        dest_file = os.path.join(dest_recipe_dir, "recipe.yaml")
        captured = subprocess.run(
            ["crm", "convert", meta_yaml_path, "--output", dest_file], check=False
        )
        return captured.stdout
    # Don't save the output just use stdout
    else:
        captured = subprocess.run(
            ["crm", "convert", meta_yaml_path], check=False, capture_output=True
        )
        return captured.stdout


def generate_and_save_new_recipe(
    dest_recipe_dir: Optional[Path], save: bool = False
) -> bytes:
    """
    Save the new recipe in the specified directory.
    """
    meta_yaml_path = os.path.join(dest_recipe_dir, "meta.yaml")
    return apply_crm_convert(dest_recipe_dir, meta_yaml_path, save)


def process_packages(package_names: list[str], save: bool) -> int:
    """
    Process each package: check out feedstock, apply crm convert, and save new recipe.
    """

    saved = 0
    base_dest_dir = os.getcwd()
    config = project_config.load_config()
    all_existing_paths = {recipe["path"] for recipe in config.local}
    for package_name in track(package_names, description="Converting packages"):
        print(f"[green bold]Processing package: {package_name}[/green bold]")

        # Create the destination director
        # If there is no destination directory, we don't save the recipe
        dest_recipe_dir = os.path.join(base_dest_dir, "recipes", package_name)
        # And output file
        recipe_path = Path(os.path.join(dest_recipe_dir, "recipe.yaml"))

        if save and recipe_path.exists():
            print(f":boom: Recipe already exists for {package_name}")
            continue

        print("Checking out feedstock")
        with tempfile.TemporaryDirectory() as temp_dir:
            dest_recipe_dir = checkout_feedstock(
                package_name, dest_recipe_dir, clone_dir=temp_dir, copy=save
            )
            # None means error in this case
            if dest_recipe_dir is not None:
                stdout = generate_and_save_new_recipe(dest_recipe_dir, save)
                if not stdout:
                    print(
                        f"[red]Skipping package: {package_name} due to converter failure[/red]"
                    )
                    continue

                stdout = Syntax(f"\n{stdout.decode()}", "yaml")
                print(stdout)
                if save:
                    saved += 1
            else:
                print(
                    f"[yellow bold]Skipping package: {package_name} due to checkout failure[/yellow bold]"
                )
                continue

        # Append to the configuration file
        if save:
            # Get the relative path
            rel_path = os.path.relpath(recipe_path, base_dest_dir)
            if rel_path not in all_existing_paths:
                config.local.append(project_config.LocalRecipe(path=rel_path))

    # Update the configuration file
    if save:
        project_config.save_config(config)

    return saved


@app.command()
def run(
    package_names: Annotated[
        Optional[list[str]],
        typer.Option(
            "-p",
            "--package-name",
            help="packages you would like to convert e.g `flask`",
        ),
    ] = None,
    save: Annotated[
        bool, typer.Option(help="Add feedstock to recipes, update `config.yaml`")
    ] = False,
):
    """
    Convert the feedstock meta.yaml to recipe.yaml using conda-recipe-manager (crm) convert.
    """
<<<<<<< HEAD
    package_names = package_names or ["boltons"]
=======
    package_names = package_names or [
        "libblas",
        "liblapack",
        "libcblas",
        "libsqlite",
        "libopenblas",
        "libcxx",
        "libssh2",
        "ncurses",
        "readline",
        "tk",
        "bzip2",
        "brotlipy",
        "pyyaml",
        "tornado",
        "icu",
        "libiconv",
        "psutil",
        "libedit",
        "c-ares",
        "libwebp-base",
        "numpy",
        "libev",
        "ruamel.yaml",
        "fonttools",
        "libjpeg-turbo",
        "libxml2",
        "gettext",
        "libbrotlienc",
        "libbrotlicommon",
        "libbrotlidec",
        "brotli-bin",
        "unicodedata2",
        "grpcio",
        "libsodium",
        "h5py",
        "argon2-cffi-bindings",
        "expat",
        "zeromq",
        "pandoc",
        "libxcb",
        "xorg-libxau",
        "xorg-libxdmcp",
        "markupsafe",
        "hdf5",
        "zstd",
        "python",
        "libglib",
        "fontconfig",
        "matplotlib-base",
        "yaml",
        "gmp",
        "libprotobuf",
        "snappy",
        "liblapacke",
        "protobuf",
        "giflib",
        "libdeflate",
        "aiohttp",
        "cairo",
        "frozenlist",
        "pyzmq",
        "lz4-c",
        "lame",
        "matplotlib",
        "openblas",
        "wrapt",
        "arrow-cpp",
        "pycosat",
        "pyarrow",
        "libopus",
        "aom",
        "libidn2",
        "blas",
        "blas-devel",
        "scipy",
        "libxslt",
        "libtasn1",
        "openh264",
        "gnutls",
        "libunistring",
        "statsmodels",
        "boost-cpp",
        "nettle",
        "contourpy",
        "mpfr",
        "libllvm14",
        "x264",
    ]
>>>>>>> 343494f0
    saved = process_packages(package_names, save)
    if saved > 0:
        print(f"[green]Successfully saved {saved} new[/green] :scroll:")<|MERGE_RESOLUTION|>--- conflicted
+++ resolved
@@ -146,9 +146,6 @@
     """
     Convert the feedstock meta.yaml to recipe.yaml using conda-recipe-manager (crm) convert.
     """
-<<<<<<< HEAD
-    package_names = package_names or ["boltons"]
-=======
     package_names = package_names or [
         "libblas",
         "liblapack",
@@ -238,7 +235,6 @@
         "libllvm14",
         "x264",
     ]
->>>>>>> 343494f0
     saved = process_packages(package_names, save)
     if saved > 0:
         print(f"[green]Successfully saved {saved} new[/green] :scroll:")