--- conflicted
+++ resolved
@@ -23,11 +23,6 @@
                 
                 <div class="bg-white p-4 rounded shadow border border-gray-300">
                     <h3 class="text-lg font-semibold">darwin</h3>
-<<<<<<< HEAD
-                    <p>Total Builds: 1</p>
-                    <p>Reproducible Builds: 1</p>
-                    <p>Reproducibility: 100.0%</p>
-=======
                     <p>Total Builds: 35</p>
                     <p>Reproducible Builds: 30</p>
                     <p>Reproducibility: 85.71%</p>
@@ -51,7 +46,6 @@
                     <p>Total Builds: 30</p>
                     <p>Reproducible Builds: 16</p>
                     <p>Reproducibility: 53.33%</p>
->>>>>>> cc33de5c
                 </div>
                 
             </div>
@@ -75,13 +69,6 @@
                     
                     <tr class="bg-green-100">
                         <td class="py-2 px-4 border-b">_libgcc_mutex</td>
-<<<<<<< HEAD
-                        <td class="py-2 px-4 border-b">BuildState.SUCCESS</td>
-                        <td class="py-2 px-4 border-b">BuildState.SUCCESS</td>
-                        <td class="py-2 px-4 border-b"><pre>None</pre></td>
-                        <td class="py-2 px-4 border-b">2024-06-18 09:59:09</td>
-                        <td class="py-2 px-4 border-b"><a href="https://github.com/tdejager/reproducible-builds/actions/runs/9562733457">url to github actions run</a></td>
-=======
                         <td class="py-2 px-4 border-b">success</td>
                         <td class="py-2 px-4 border-b">success</td>
                         <td class="py-2 px-4 border-b"><pre>None</pre></td>
@@ -291,14 +278,11 @@
                         <td class="py-2 px-4 border-b"><pre>None</pre></td>
                         <td class="py-2 px-4 border-b">2024-06-18 10:33:50</td>
                         <td class="py-2 px-4 border-b"><a href="https://github.com/prefix-dev/reproducible-builds/actions/runs/9562926607">url to github actions run</a></td>
->>>>>>> cc33de5c
-                        <!-- <td class="py-2 px-4 border-b">
-                            <button class="bg-blue-500 text-white py-1 px-3 rounded hover:bg-blue-700" onclick="viewLogs('None')">View Logs</button>
-                        </td> -->
-                    </tr>
-                    
-<<<<<<< HEAD
-=======
+                        <!-- <td class="py-2 px-4 border-b">
+                            <button class="bg-blue-500 text-white py-1 px-3 rounded hover:bg-blue-700" onclick="viewLogs('None')">View Logs</button>
+                        </td> -->
+                    </tr>
+                    
                     <tr class="bg-green-100">
                         <td class="py-2 px-4 border-b">pcre2-split-recipe</td>
                         <td class="py-2 px-4 border-b">success</td>
@@ -1668,13 +1652,13 @@
  │ │ Copying source from url: "D:\\a\\reproducible-builds\\reproducible-builds\\build_outputs\\sqlite-split\\src_cache\\sqlite-autoconf-3460000_6f8e6a7b" to "D:
  │ │ \\a\\reproducible-builds\\reproducible-builds\\build_outputs\\sqlite-split\\bld\\rattler-build_libsqlite_1718705025\\work"
 thread 'main' panicked at C:\Users\runneradmin\.cargo\registry\src\index.crates.io-6f17d22bba15001f\patch-0.7.0\src\parser.rs:84:5:
-bug: failed to parse entire input. Remaining: '+#ifndef SQLITE_EXPORTS
-+// Always dll import, providing only a shared lib for sqlite.
-+#define SQLITE_API __declspec( dllimport )
-+#endif
-
- /*
- ** Provide the ability to override linkage features of the interface.
+bug: failed to parse entire input. Remaining: '+#ifndef SQLITE_EXPORTS
++// Always dll import, providing only a shared lib for sqlite.
++#define SQLITE_API __declspec( dllimport )
++#endif
+
+ /*
+ ** Provide the ability to override linkage features of the interface.
 '
 note: run with `RUST_BACKTRACE=1` environment variable to display a backtrace
  │ │
@@ -1690,13 +1674,13 @@
  │ │ Copying source from url: "D:\\a\\reproducible-builds\\reproducible-builds\\build_outputs\\sqlite-split\\src_cache\\sqlite-autoconf-3460000_6f8e6a7b" to "D:
  │ │ \\a\\reproducible-builds\\reproducible-builds\\build_outputs\\sqlite-split\\bld\\rattler-build_libsqlite_1718705025\\work"
 thread 'main' panicked at C:\Users\runneradmin\.cargo\registry\src\index.crates.io-6f17d22bba15001f\patch-0.7.0\src\parser.rs:84:5:
-bug: failed to parse entire input. Remaining: '+#ifndef SQLITE_EXPORTS
-+// Always dll import, providing only a shared lib for sqlite.
-+#define SQLITE_API __declspec( dllimport )
-+#endif
-
- /*
- ** Provide the ability to override linkage features of the interface.
+bug: failed to parse entire input. Remaining: '+#ifndef SQLITE_EXPORTS
++// Always dll import, providing only a shared lib for sqlite.
++#define SQLITE_API __declspec( dllimport )
++#endif
+
+ /*
+ ** Provide the ability to override linkage features of the interface.
 '
 note: run with `RUST_BACKTRACE=1` environment variable to display a backtrace
  │ │
@@ -1831,7 +1815,7 @@
                         <td class="py-2 px-4 border-b">xz</td>
                         <td class="py-2 px-4 border-b">fail</td>
                         <td class="py-2 px-4 border-b">N/A</td>
-                        <td class="py-2 px-4 border-b"><pre>stem cannot find the file specified.
+                        <td class="py-2 px-4 border-b"><pre>stem cannot find the file specified.
  │ │ D:\a\reproducible-builds\reproducible-builds\build_outputs\xz\bld\rattler-build_xz_1718705039\work>if errorlevel 1 exit /b 1 
  │ │
  │ ╰─────────────────── (took 1 second)
@@ -1850,7 +1834,7 @@
                         <td class="py-2 px-4 border-b">2024-06-18 10:33:50</td>
                         <td class="py-2 px-4 border-b"><a href="https://github.com/prefix-dev/reproducible-builds/actions/runs/9562926607">url to github actions run</a></td>
                         <!-- <td class="py-2 px-4 border-b">
-                            <button class="bg-blue-500 text-white py-1 px-3 rounded hover:bg-blue-700" onclick="viewLogs('stem cannot find the file specified.
+                            <button class="bg-blue-500 text-white py-1 px-3 rounded hover:bg-blue-700" onclick="viewLogs('stem cannot find the file specified.
  │ │ D:\a\reproducible-builds\reproducible-builds\build_outputs\xz\bld\rattler-build_xz_1718705039\work>if errorlevel 1 exit /b 1 
  │ │
  │ ╰─────────────────── (took 1 second)
@@ -1869,7 +1853,6 @@
                         </td> -->
                     </tr>
                     
->>>>>>> cc33de5c
                 </tbody>
             </table>
         </div>
